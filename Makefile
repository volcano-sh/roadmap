--- conflicted
+++ resolved
@@ -75,15 +75,9 @@
 
 image_bins: init
 	GO111MODULE=off go get github.com/mitchellh/gox
-<<<<<<< HEAD
-	CGO_ENABLED=0 $(GOBIN)/gox -osarch=${REL_OSARCH} -ldflags ${LD_FLAGS} -output ${BIN_DIR}/${REL_OSARCH}/vcctl ./cmd/cli
-	for name in controller-manager scheduler webhook-manager; do\
-		CGO_ENABLED=0 $(GOBIN)/gox -osarch=${REL_OSARCH} -ldflags ${LD_FLAGS} -output ${BIN_DIR}/${REL_OSARCH}/vc-$$name ./cmd/$$name; \
-=======
 	CC=${CC} CGO_ENABLED=0 $(GOBIN)/gox -osarch=${REL_OSARCH} -ldflags ${LD_FLAGS} -output ${BIN_DIR}/${REL_OSARCH}/vcctl ./cmd/cli
 	for name in controller-manager webhook-manager; do\
 		CC=${CC} CGO_ENABLED=0 $(GOBIN)/gox -osarch=${REL_OSARCH} -ldflags ${LD_FLAGS} -output ${BIN_DIR}/${REL_OSARCH}/vc-$$name ./cmd/$$name; \
->>>>>>> 2d03377e
 	done
 
 	if [ ${SUPPORT_PLUGINS} = "yes" ];then\
