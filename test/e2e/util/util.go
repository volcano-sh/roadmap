/*
Copyright 2021 The Volcano Authors.

Licensed under the Apache License, Version 2.0 (the "License");
you may not use this file except in compliance with the License.
You may obtain a copy of the License at

    http://www.apache.org/licenses/LICENSE-2.0

Unless required by applicable law or agreed to in writing, software
distributed under the License is distributed on an "AS IS" BASIS,
WITHOUT WARRANTIES OR CONDITIONS OF ANY KIND, either express or implied.
See the License for the specific language governing permissions and
limitations under the License.
*/

package util

import (
	"context"
	"os"
	"path/filepath"
	"strconv"
	"time"

	lagencyerror "errors"

	. "github.com/onsi/ginkgo"
	. "github.com/onsi/gomega"

	corev1 "k8s.io/api/core/v1"
	v1 "k8s.io/api/core/v1"
	schedv1 "k8s.io/api/scheduling/v1beta1"
	"k8s.io/apimachinery/pkg/api/errors"
	"k8s.io/apimachinery/pkg/api/resource"
	metav1 "k8s.io/apimachinery/pkg/apis/meta/v1"
	"k8s.io/apimachinery/pkg/labels"
	"k8s.io/apimachinery/pkg/util/wait"
	"k8s.io/client-go/kubernetes"

	vcclient "volcano.sh/apis/pkg/client/clientset/versioned"
	"volcano.sh/volcano/pkg/controllers/job/helpers"
	schedulerapi "volcano.sh/volcano/pkg/scheduler/api"
)

var (
	OneMinute  = 1 * time.Minute
	TwoMinute  = 2 * time.Minute
	FiveMinute = 5 * time.Minute
	OneCPU     = v1.ResourceList{"cpu": resource.MustParse("1000m")}
	TwoCPU     = v1.ResourceList{"cpu": resource.MustParse("2000m")}
	ThreeCPU   = v1.ResourceList{"cpu": resource.MustParse("3000m")}
	ThirtyCPU  = v1.ResourceList{"cpu": resource.MustParse("30000m")}
	HalfCPU    = v1.ResourceList{"cpu": resource.MustParse("500m")}
	CPU1Mem1   = v1.ResourceList{"cpu": resource.MustParse("1000m"), "memory": resource.MustParse("1024Mi")}
	CPU2Mem2   = v1.ResourceList{"cpu": resource.MustParse("2000m"), "memory": resource.MustParse("2048Mi")}
	CPU4Mem4   = v1.ResourceList{"cpu": resource.MustParse("4000m"), "memory": resource.MustParse("4096Mi")}
)

const (
	TimeOutMessage               = "timed out waiting for the condition"
	WorkerPriority               = "worker-pri"
	WorkerPriorityValue          = -50
	MasterPriority               = "master-pri"
	MasterPriorityValue          = 100
	NodeFieldSelectorKeyNodeName = "metadata.name"
	SchedulerName                = "volcano"
	ExecuteAction                = "ExecuteAction"
	DefaultQueue                 = "default"
)

const (
	DefaultBusyBoxImage = "busybox:1.24"
	DefaultNginxImage   = "nginx:1.14"
	DefaultMPIImage     = "volcanosh/example-mpi:0.0.1"
	DefaultTFImage      = "volcanosh/dist-mnist-tf-example:0.0.1"
)

func CpuResource(request string) v1.ResourceList {
	return v1.ResourceList{v1.ResourceCPU: resource.MustParse(request)}
}

func HomeDir() string {
	if h := os.Getenv("HOME"); h != "" {
		return h
	}
	return os.Getenv("USERPROFILE") // windows
}

func MasterURL() string {
	if m := os.Getenv("MASTER"); m != "" {
		return m
	}
	return ""
}

func KubeconfigPath(home string) string {
	if m := os.Getenv("KUBECONFIG"); m != "" {
		return m
	}
	return filepath.Join(home, ".kube", "config") // default kubeconfig path is $HOME/.kube/config
}

// VolcanoCliBinary function gets the volcano cli binary.
func VolcanoCliBinary() string {
	if bin := os.Getenv("VC_BIN"); bin != "" {
		return filepath.Join(bin, "vcctl")
	}
	return ""
}

type TestContext struct {
	Kubeclient *kubernetes.Clientset
	Vcclient   *vcclient.Clientset

	Namespace        string
	Queues           []string
	PriorityClasses  map[string]int32
	UsingPlaceHolder bool
}

type Options struct {
	Namespace          string
	Queues             []string
	PriorityClasses    map[string]int32
	NodesNumLimit      int
	NodesResourceLimit v1.ResourceList
}

var VcClient *vcclient.Clientset
var KubeClient *kubernetes.Clientset

func InitTestContext(o Options) *TestContext {
	By("Initializing test context")

	if o.Namespace == "" {
		o.Namespace = helpers.GenRandomStr(8)
	}
	ctx := &TestContext{
		Namespace:        o.Namespace,
		Queues:           o.Queues,
		PriorityClasses:  o.PriorityClasses,
		Vcclient:         VcClient,
		Kubeclient:       KubeClient,
		UsingPlaceHolder: false,
	}

	_, err := ctx.Kubeclient.CoreV1().Namespaces().Create(context.TODO(),
		&v1.Namespace{
			ObjectMeta: metav1.ObjectMeta{
				Name: ctx.Namespace,
			},
		},
		metav1.CreateOptions{},
	)
	Expect(err).NotTo(HaveOccurred(), "failed to create namespace")

	CreateQueues(ctx)
	createPriorityClasses(ctx)

	if o.NodesNumLimit != 0 && o.NodesResourceLimit != nil {
		setPlaceHolderForSchedulerTesting(ctx, o.NodesResourceLimit, o.NodesNumLimit)
		ctx.UsingPlaceHolder = true
	}

	return ctx
}

func NamespaceNotExist(ctx *TestContext) wait.ConditionFunc {
	return NamespaceNotExistWithName(ctx, ctx.Namespace)
}

func NamespaceNotExistWithName(ctx *TestContext, name string) wait.ConditionFunc {
	return func() (bool, error) {
		_, err := ctx.Kubeclient.CoreV1().Namespaces().Get(context.TODO(), name, metav1.GetOptions{})
		if err != nil && errors.IsNotFound(err) {
			return true, nil
		}
		return false, nil
	}
}

func FileExist(name string) bool {
	if _, err := os.Stat(name); err != nil {
		if os.IsNotExist(err) {
			return false
		}
	}
	return true
}

func CleanupTestContext(ctx *TestContext) {
	By("Cleaning up test context")

	foreground := metav1.DeletePropagationForeground
	err := ctx.Kubeclient.CoreV1().Namespaces().Delete(context.TODO(), ctx.Namespace, metav1.DeleteOptions{
		PropagationPolicy: &foreground,
	})
	Expect(err).NotTo(HaveOccurred(), "failed to delete namespace")

	deleteQueues(ctx)
	deletePriorityClasses(ctx)

	if ctx.UsingPlaceHolder {
		deletePlaceHolder(ctx)
	}

	// Wait for namespace deleted.
	err = wait.Poll(100*time.Millisecond, FiveMinute, NamespaceNotExist(ctx))
<<<<<<< HEAD
	Expect(err).NotTo(HaveOccurred())
=======
	Expect(err).NotTo(HaveOccurred(), "failed to wait for namespace deleted")
>>>>>>> cc637773
}

func createPriorityClasses(cxt *TestContext) {
	for name, value := range cxt.PriorityClasses {
		_, err := cxt.Kubeclient.SchedulingV1beta1().PriorityClasses().Create(context.TODO(),
			&schedv1.PriorityClass{
				ObjectMeta: metav1.ObjectMeta{
					Name: name,
				},
				Value:         value,
				GlobalDefault: false,
			},
			metav1.CreateOptions{})
		Expect(err).NotTo(HaveOccurred(), "failed to create priority class: %s", name)
	}
}

func deletePriorityClasses(cxt *TestContext) {
	for name := range cxt.PriorityClasses {
		err := cxt.Kubeclient.SchedulingV1beta1().PriorityClasses().Delete(context.TODO(), name, metav1.DeleteOptions{})
		Expect(err).NotTo(HaveOccurred())
	}
}

func setPlaceHolderForSchedulerTesting(ctx *TestContext, req v1.ResourceList, reqNum int) (bool, error) {
	if !satisfyMinNodesRequirements(ctx, reqNum) {
		return false, lagencyerror.New("Failed to setup environment, you need to have at least " + strconv.Itoa(reqNum) + " worker node.")
	}

	nodes, err := ctx.Kubeclient.CoreV1().Nodes().List(context.TODO(), metav1.ListOptions{})
	Expect(err).NotTo(HaveOccurred())

	pods, err := ctx.Kubeclient.CoreV1().Pods(metav1.NamespaceAll).List(context.TODO(), metav1.ListOptions{})
	Expect(err).NotTo(HaveOccurred())

	used := map[string]*schedulerapi.Resource{}

	for _, pod := range pods.Items {
		nodeName := pod.Spec.NodeName
		if len(nodeName) == 0 || pod.DeletionTimestamp != nil {
			continue
		}

		if pod.Status.Phase == v1.PodSucceeded || pod.Status.Phase == v1.PodFailed {
			continue
		}

		if _, found := used[nodeName]; !found {
			used[nodeName] = schedulerapi.EmptyResource()
		}

		for _, c := range pod.Spec.Containers {
			resource := schedulerapi.NewResource(c.Resources.Requests)
			used[nodeName].Add(resource)
		}
	}

	// var minCPU, minMemory
	minCPU := req.Cpu()
	minMemory := req.Memory()
	resourceRichNode := 0

	// init placeholders
	placeHolders := map[string]v1.ResourceList{}

	for _, node := range nodes.Items {
		if len(node.Spec.Taints) != 0 {
			continue
		}
		minCPUMilli := float64(minCPU.MilliValue())
		minMemoryValue := float64(minMemory.Value())
		currentAllocatable := schedulerapi.NewResource(node.Status.Allocatable)

		if res, found := used[node.Name]; found {
			currentAllocatable.Sub(res)
		}

		phCPU := currentAllocatable.MilliCPU
		phMemory := currentAllocatable.Memory

		if minCPUMilli <= currentAllocatable.MilliCPU && minMemoryValue <= currentAllocatable.Memory {
			resourceRichNode = resourceRichNode + 1
			if resourceRichNode <= reqNum {
				phCPU = currentAllocatable.MilliCPU - minCPUMilli
				phMemory = currentAllocatable.Memory - minMemoryValue
			}
		}

		phCPUQuantity := resource.NewMilliQuantity(int64(phCPU), resource.BinarySI)
		phMemoryQuantity := resource.NewQuantity(int64(phMemory), resource.BinarySI)
		placeHolders[node.Name] = v1.ResourceList{"cpu": *phCPUQuantity, "memory": *phMemoryQuantity}
	}

	if resourceRichNode < reqNum {
		return false, lagencyerror.New("Failed to setup environment, you need to have at least " + strconv.Itoa(len(req)) + " worker node.")
	}

	for nodeName, res := range placeHolders {
		err := createPlaceHolder(ctx, res, nodeName)
		Expect(err).NotTo(HaveOccurred())
	}

	return true, nil
}

func createPlaceHolder(ctx *TestContext, phr v1.ResourceList, nodeName string) error {
	pod := &corev1.Pod{
		ObjectMeta: metav1.ObjectMeta{
			Name:      nodeName + "-placeholder",
			Namespace: ctx.Namespace,
			Labels: map[string]string{
				"role": "placeholder",
			},
		},
		Spec: corev1.PodSpec{
			Containers: []corev1.Container{
				{
					Name: "placeholder",
					Resources: corev1.ResourceRequirements{
						Requests: phr,
						Limits:   phr,
					},
					Image: DefaultNginxImage,
				},
			},
			NodeName: nodeName,
		},
	}
	_, err := ctx.Kubeclient.CoreV1().Pods(ctx.Namespace).Create(context.TODO(), pod, metav1.CreateOptions{})
	return err
}

func deletePlaceHolder(ctx *TestContext) {
	listOptions := metav1.ListOptions{
		LabelSelector: labels.Set(map[string]string{"role": "placeholder"}).String(),
	}
	podList, err := ctx.Kubeclient.CoreV1().Pods(ctx.Namespace).List(context.TODO(), listOptions)
	Expect(err).NotTo(HaveOccurred(), "failed to list pods")

	for _, pod := range podList.Items {
		err := ctx.Kubeclient.CoreV1().Pods(ctx.Namespace).Delete(context.TODO(), pod.Name, metav1.DeleteOptions{})
		Expect(err).NotTo(HaveOccurred(), "failed to delete pod %s", pod.Name)
	}
}<|MERGE_RESOLUTION|>--- conflicted
+++ resolved
@@ -207,11 +207,7 @@
 
 	// Wait for namespace deleted.
 	err = wait.Poll(100*time.Millisecond, FiveMinute, NamespaceNotExist(ctx))
-<<<<<<< HEAD
-	Expect(err).NotTo(HaveOccurred())
-=======
 	Expect(err).NotTo(HaveOccurred(), "failed to wait for namespace deleted")
->>>>>>> cc637773
 }
 
 func createPriorityClasses(cxt *TestContext) {
