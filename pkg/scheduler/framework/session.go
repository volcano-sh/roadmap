--- conflicted
+++ resolved
@@ -47,15 +47,10 @@
 
 	Jobs           map[api.JobID]*api.JobInfo
 	Nodes          map[string]*api.NodeInfo
-<<<<<<< HEAD
-	Queues         map[api.QueueID]*api.QueueInfo
-	NamespaceInfo  map[api.NamespaceName]*api.NamespaceInfo
-	PodVolumesInfo map[string]volumescheduling.PodVolumes
-=======
 	RevocableNodes map[string]*api.NodeInfo
 	Queues         map[api.QueueID]*api.QueueInfo
 	NamespaceInfo  map[api.NamespaceName]*api.NamespaceInfo
->>>>>>> 22d41797
+  PodVolumesInfo map[string]volumescheduling.PodVolumes
 
 	Tiers          []conf.Tier
 	Configurations []conf.Configuration
@@ -95,13 +90,9 @@
 
 		Jobs:           map[api.JobID]*api.JobInfo{},
 		Nodes:          map[string]*api.NodeInfo{},
-<<<<<<< HEAD
-		Queues:         map[api.QueueID]*api.QueueInfo{},
-		PodVolumesInfo: map[string]volumescheduling.PodVolumes{},
-=======
 		RevocableNodes: map[string]*api.NodeInfo{},
 		Queues:         map[api.QueueID]*api.QueueInfo{},
->>>>>>> 22d41797
+    PodVolumesInfo: map[string]volumescheduling.PodVolumes{},
 
 		plugins:           map[string]Plugin{},
 		jobOrderFns:       map[string]api.CompareFn{},
@@ -173,11 +164,8 @@
 
 	ssn.Jobs = nil
 	ssn.Nodes = nil
-<<<<<<< HEAD
 	ssn.PodVolumesInfo = nil
-=======
 	ssn.RevocableNodes = nil
->>>>>>> 22d41797
 	ssn.plugins = nil
 	ssn.eventHandlers = nil
 	ssn.jobOrderFns = nil
