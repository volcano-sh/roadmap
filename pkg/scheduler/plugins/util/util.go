--- conflicted
+++ resolved
@@ -27,7 +27,7 @@
 	"volcano.sh/volcano/pkg/scheduler/framework"
 )
 
-<<<<<<< HEAD
+
 // PodFilter is a function to filter a pod. If pod passed return true else return false.
 type PodFilter func(*v1.Pod) bool
 
@@ -39,7 +39,6 @@
 	// contain pods that don't pass `podFilter`.
 	FilteredList(podFilter PodFilter, selector labels.Selector) ([]*v1.Pod, error)
 }
-=======
 const (
 	// Permit indicates that plugin callback function permits job to be inqueue, pipelined, or other status
 	Permit = 1
@@ -48,7 +47,6 @@
 	// Reject indicates that plugin callback function rejects job to be inqueue, pipelined, or other status
 	Reject = -1
 )
->>>>>>> 22d41797
 
 // PodLister is used in predicate and nodeorder plugin
 type PodLister struct {
